// https://pastebin.com/ZLD6E5FT

use rand::prelude::*;

use num::{Float, FromPrimitive};
use std::collections::HashMap;
use std::convert::TryFrom;
use std::mem;
use std::ops::{AddAssign, DivAssign, MulAssign, SubAssign};

use crate::common::{ClassifierOutput, ClassifierTarget, Observation};

// Return the index of a node's left child node.
#[inline]
fn left_child(node: u32) -> u32 {
    node * 2 + 1
}

// Return the index of a node's right child node.
#[inline]
fn right_child(node: u32) -> u32 {
    node * 2 + 2
}

#[derive(Clone)]
struct Trees<F: Float + FromPrimitive + AddAssign + SubAssign + MulAssign + DivAssign> {
    feature: Vec<String>,
    threshold: Vec<F>,
    l_mass: Vec<F>,
    r_mass: Vec<F>,
}

impl<F: Float + FromPrimitive + AddAssign + SubAssign + MulAssign + DivAssign> Trees<F> {
    fn new(n_trees: u32, height: u32, features: &Vec<String>, rng: &mut ThreadRng) -> Self {
        // #nodes = 2 ^ height - 1
        let n_nodes: usize = usize::try_from(n_trees * (u32::pow(2, height) - 1)).unwrap();
        // #branches = 2 ^ (height - 1) - 1
        let n_branches = usize::try_from(n_trees * (u32::pow(2, height - 1) - 1)).unwrap();

        // Helper function to create and populate a Vec with a given capacity
        fn init_vec<T>(capacity: usize, default_value: T) -> Vec<T>
        where
            T: Clone,
        {
            let mut vec = Vec::with_capacity(capacity);
            vec.resize(capacity, default_value);
            vec
        }

        // Allocate memory for the HST
        let mut hst = Trees {
            feature: init_vec(n_branches, String::from("")),
            threshold: init_vec(n_branches, F::zero()),
            l_mass: init_vec(n_nodes, F::zero()),
            r_mass: init_vec(n_nodes, F::zero()),
        };

        // Randomly assign features and thresholds to each branch
        for branch in 0..n_branches {
            let feature = features.choose(rng).unwrap();
            hst.feature[branch] = feature.clone();
            let random_threshold: f64 = rng.gen();
            hst.threshold[branch] = F::from_f64(random_threshold).unwrap(); // [0, 1]
        }
        hst
    }
}
/// Half-space trees are an online variant of isolation forests.
/// They work well when anomalies are spread out.
/// However, they do not work well if anomalies are packed together in windows.
/// By default, this implementation assumes that each feature has values that are comprised
/// between 0 and 1.
/// # Parameters
///
/// - `window_size`: The number of observations to consider when computing the score.
/// - `n_trees`: The number of trees to use.
/// - `height`: The height of each tree.
/// - `features`: The list of features to use. If `None`, the features will be inferred from the first observation.
///
/// # Example
///
/// ```
///
///
///
/// ```
pub struct HalfSpaceTree<F: Float + FromPrimitive + AddAssign + SubAssign + MulAssign + DivAssign> {
    window_size: u32,
    counter: u32,
    n_trees: u32,
    height: u32,
    features: Option<Vec<String>>,
    rng: ThreadRng,
    n_branches: u32,
    n_nodes: u32,
    trees: Option<Trees<F>>,
    first_learn: bool,
}
impl<F: Float + FromPrimitive + AddAssign + SubAssign + MulAssign + DivAssign> HalfSpaceTree<F> {
    pub fn new(
        window_size: u32,
        n_trees: u32,
        height: u32,
        features: Option<Vec<String>>,
        // rng: ThreadRng,
    ) -> Self {
        // let mut rng = rand::thread_rng();
        let n_branches = u32::pow(2, height - 1) - 1;
        let n_nodes = u32::pow(2, height) - 1;

        let features_clone = features.clone();
        let mut rng = rand::thread_rng();
        let trees = if let Some(features) = features {
            Some(Trees::new(n_trees, height, &features, &mut rng))
        } else {
            None
        };
        HalfSpaceTree {
            window_size: window_size,
            counter: 0,
            n_trees: n_trees,
            height: height,
            features: features_clone,
            rng: rng,
            n_branches: n_branches,
            n_nodes: n_nodes,
            trees: trees,
            first_learn: false,
        }
    }

    pub fn update(
        &mut self,
        observation: &Observation<F>,
        do_score: bool,
        do_update: bool,
    ) -> Option<ClassifierOutput<F>> {
        // build trees during the first pass
        if (!self.first_learn) && self.features.is_none() {
            self.features = Some(observation.clone().into_keys().collect());
            self.trees = Some(Trees::new(
                self.n_trees,
                self.height,
                &self.features.as_ref().unwrap(),
                &mut self.rng,
            ));
            self.first_learn = true;
        }

        let mut score: F = F::zero();

        for tree in 0..self.n_trees {
            let mut node: u32 = 0;
            for depth in 0..self.height {
                // Update the score
                let hst = &mut self.trees.as_mut().unwrap();

                // Flag for scoring
                if do_score {
                    score += hst.r_mass[(tree * self.n_nodes + node) as usize]
                        * F::from_u32(u32::pow(2, depth)).unwrap();
                }

                if do_update {
                    // Update the l_mass
                    hst.l_mass[(tree * self.n_nodes + node) as usize] += F::one();
                }

                // Stop if the node is a leaf or stop early if the mass of the node is too small
                if depth == self.height - 1 {
                    break;
                }

                // Get the feature and threshold of the current node so that we can determine
                // whether to go left or right
                let feature = &hst.feature[(tree * self.n_branches + node) as usize];
                let threshold = hst.threshold[(tree * self.n_branches + node) as usize];

                // Get the value of the current feature
                // node = self.walk(observation, node, tree, threshold, feature, hst);
                node = match observation.get(feature) {
                    Some(value) => {
                        // Update the mass of the current node
                        if *value < threshold {
                            left_child(node)
                        } else {
                            right_child(node)
                        }
                    }
                    None => {
                        // If the feature is missing, go down both branches and select the node with the
                        // the biggest l_mass
                        if hst.l_mass[(tree * self.n_nodes + left_child(node)) as usize]
                            > hst.l_mass[(tree * self.n_nodes + right_child(node)) as usize]
                        {
                            left_child(node)
                        } else {
                            right_child(node)
                        }
                    }
                };
            }
        }
        if do_update {
            // Pivot if the window is full
            let hst = &mut self.trees.as_mut().unwrap();
            self.counter += 1;
            if self.counter == self.window_size {
                mem::swap(&mut hst.r_mass, &mut hst.l_mass);
                hst.l_mass.fill(F::zero());
                self.counter = 0;
            }
        }
        if do_score {
            score = F::one() - (score / self.max_score());
            return Some(ClassifierOutput::Probabilities(HashMap::from([(
                ClassifierTarget::from(true),
                score,
            )])));
            // return Some(score);
        }
        return None;
    }
    pub fn learn_one(&mut self, observation: &Observation<F>) {
        self.update(observation, false, true);
    }
    pub fn score_one(&mut self, observation: &Observation<F>) -> Option<ClassifierOutput<F>> {
        self.update(observation, true, false)
    }
<<<<<<< HEAD
}

mod tests {
    use super::*;
    #[test]
    fn test_left_child() {
        let node = 42;
        let child = left_child(node);
        assert_eq!(child, 85);
    }

    #[test]
    fn test_right_child() {
        let node = 42;
        let child = right_child(node);
        assert_eq!(child, 86);
    }
=======
    fn max_score(&self) -> F {
        F::from(self.n_trees).unwrap()
            * F::from(self.window_size).unwrap()
            * (F::from(2.).unwrap().powi(self.height as i32 + 1) - F::one())
    }
}

#[cfg(test)]
mod tests {
    use super::*;
    #[test]
    fn test_hst() {}
>>>>>>> c10772c2
}<|MERGE_RESOLUTION|>--- conflicted
+++ resolved
@@ -227,7 +227,18 @@
     pub fn score_one(&mut self, observation: &Observation<F>) -> Option<ClassifierOutput<F>> {
         self.update(observation, true, false)
     }
-<<<<<<< HEAD
+    fn max_score(&self) -> F {
+        F::from(self.n_trees).unwrap()
+            * F::from(self.window_size).unwrap()
+            * (F::from(2.).unwrap().powi(self.height as i32 + 1) - F::one())
+    }
+}
+
+#[cfg(test)]
+mod tests {
+    use super::*;
+    #[test]
+    fn test_hst() {}
 }
 
 mod tests {
@@ -245,18 +256,4 @@
         let child = right_child(node);
         assert_eq!(child, 86);
     }
-=======
-    fn max_score(&self) -> F {
-        F::from(self.n_trees).unwrap()
-            * F::from(self.window_size).unwrap()
-            * (F::from(2.).unwrap().powi(self.height as i32 + 1) - F::one())
-    }
-}
-
-#[cfg(test)]
-mod tests {
-    use super::*;
-    #[test]
-    fn test_hst() {}
->>>>>>> c10772c2
 }