--- conflicted
+++ resolved
@@ -248,25 +248,6 @@
     use crate::stream::iter_csv::IterCsv;
     use std::fs::File;
     #[test]
-<<<<<<< HEAD
-    fn test_hst() {}
-}
-
-mod tests {
-    use super::*;
-    #[test]
-    fn test_left_child() {
-        let node = 42;
-        let child = left_child(node);
-        assert_eq!(child, 85);
-    }
-
-    #[test]
-    fn test_right_child() {
-        let node = 42;
-        let child = right_child(node);
-        assert_eq!(child, 86);
-=======
     fn test_hst() {
         // PARAMETERS
         let window_size: u32 = 1000;
@@ -290,6 +271,22 @@
             let label = data.get_y().unwrap().get("Class").unwrap();
             let _ = hst.update(&observation, true, true);
         }
->>>>>>> 30c37950
+    }
+}
+
+mod tests {
+    use super::*;
+    #[test]
+    fn test_left_child() {
+        let node = 42;
+        let child = left_child(node);
+        assert_eq!(child, 85);
+    }
+
+    #[test]
+    fn test_right_child() {
+        let node = 42;
+        let child = right_child(node);
+        assert_eq!(child, 86);
     }
 }